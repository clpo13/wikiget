--- conflicted
+++ resolved
@@ -15,11 +15,9 @@
 # You should have received a copy of the GNU General Public License
 # along with Wikiget. If not, see <https://www.gnu.org/licenses/>.
 
-<<<<<<< HEAD
+"""Prepare and process file downloads."""
+
 from __future__ import annotations
-=======
-"""Prepare and process file downloads."""
->>>>>>> d78f2571
 
 import logging
 import sys
