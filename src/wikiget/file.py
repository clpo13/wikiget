# wikiget - CLI tool for downloading files from Wikimedia sites
# Copyright (C) 2023 Cody Logan
# SPDX-License-Identifier: GPL-3.0-or-later
#
# Wikiget is free software: you can redistribute it and/or modify
# it under the terms of the GNU General Public License as published by
# the Free Software Foundation, either version 3 of the License, or
# (at your option) any later version.
#
# Wikiget is distributed in the hope that it will be useful,
# but WITHOUT ANY WARRANTY; without even the implied warranty of
# MERCHANTABILITY or FITNESS FOR A PARTICULAR PURPOSE. See the
# GNU General Public License for more details.
#
# You should have received a copy of the GNU General Public License
# along with Wikiget. If not, see <https://www.gnu.org/licenses/>.

<<<<<<< HEAD
from __future__ import annotations
=======
"""Define a File class for representing individual files to be downloaded."""

from pathlib import Path
>>>>>>> d78f2571

from pathlib import Path
from typing import TYPE_CHECKING

from wikiget import DEFAULT_SITE

if TYPE_CHECKING:
    from mwclient.image import Image


class File:
    """A file object."""

    def __init__(
        self, name: str, dest: str = "", site: str = "", image: Image = None
    ) -> None:
        """Initialize a new file with the given parameters.

        Only the name is required. If a destination isn't specified, the provided name
        will be used as the output name, and if no site is given, the default site will
        be used (commons.wikimedia.org).

        :param name: name of the file
        :type name: str
        :param dest: output name of the file; if not specified, defaults to name
        :type dest: str, optional
        :param site: name of the site hosting the file; if not specified, defaults to
            the global default site
        :type site: str, optional
        :param image: mwclient image object retrieved from the host site
        :type image: mwclient.image.Image, optional
        """
        self.name = name
        self.dest = Path(dest) if dest else Path(name)
        self.site = site if site else DEFAULT_SITE
        self.image = image

    def __eq__(self, other: object) -> bool:
        """Compare this File object with another for equality.

        :param other: another File to compare
        :type other: wikiget.file.File
        :return: True if the Files are equal and False otherwise
        :rtype: bool
        """
        if not isinstance(other, File):
            return NotImplemented
        return (
            self.name == other.name
            and self.dest == other.dest
            and self.site == other.site
            and self.image == other.image
        )

    def __str__(self) -> str:
        """Return a basic string representation of this class, for str().

        :return: string form of the class
        :rtype: str
        """
        return str(self.__dict__)

    def __repr__(self) -> str:
        """Return a formal string representation of this class, for repr().

        :return: string form of the class
        :rtype: str
        """
        attr_list = [self.name, self.dest, self.site]
        return '{}("{}", {})'.format(
            self.__class__.__name__,
            '", "'.join(map(str, attr_list)),
            self.image,
        )<|MERGE_RESOLUTION|>--- conflicted
+++ resolved
@@ -15,13 +15,9 @@
 # You should have received a copy of the GNU General Public License
 # along with Wikiget. If not, see <https://www.gnu.org/licenses/>.
 
-<<<<<<< HEAD
-from __future__ import annotations
-=======
 """Define a File class for representing individual files to be downloaded."""
 
-from pathlib import Path
->>>>>>> d78f2571
+from __future__ import annotations
 
 from pathlib import Path
 from typing import TYPE_CHECKING
