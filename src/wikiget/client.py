# wikiget - CLI tool for downloading files from Wikimedia sites
# Copyright (C) 2018-2023 Cody Logan
# SPDX-License-Identifier: GPL-3.0-or-later
#
# Wikiget is free software: you can redistribute it and/or modify
# it under the terms of the GNU General Public License as published by
# the Free Software Foundation, either version 3 of the License, or
# (at your option) any later version.
#
# Wikiget is distributed in the hope that it will be useful,
# but WITHOUT ANY WARRANTY; without even the implied warranty of
# MERCHANTABILITY or FITNESS FOR A PARTICULAR PURPOSE. See the
# GNU General Public License for more details.
#
# You should have received a copy of the GNU General Public License
# along with Wikiget. If not, see <https://www.gnu.org/licenses/>.

<<<<<<< HEAD
from __future__ import annotations
=======
"""Handle API calls (via mwclient) for site and image information."""
>>>>>>> d78f2571

import logging
from typing import TYPE_CHECKING

from mwclient import APIError, InvalidResponse, LoginError, Site
from requests import ConnectionError, HTTPError

import wikiget

if TYPE_CHECKING:
    from argparse import Namespace

    from mwclient.image import Image

logger = logging.getLogger(__name__)


def connect_to_site(site_name: str, args: Namespace) -> Site:
    """Create and return a Site object using the given site name and CLI arguments.

    :param site_name: hostname of the site to connect to
    :type site_name: str
    :param args: command-line arguments and their values
    :type args: argparse.Namespace
    :return: a new Site object
    :rtype: mwclient.Site
    """
    logger.info("Connecting to %s", site_name)

    try:
        # connect to site and identify ourselves
        site = Site(site_name, path=args.path, clients_useragent=wikiget.USER_AGENT)
        if args.username and args.password:
            logger.info("Attempting to authenticate with credentials")
            site.login(args.username, args.password)
    except ConnectionError as e:
        # usually this means there is no such site, or there's no network connection,
        # though it could be a certificate problem
        logger.error("Could not connect to specified site")
        logger.debug(e)
        raise
    except HTTPError as e:
        # most likely a 403 forbidden or 404 not found error for api.php
        logger.error(
            "Could not find the specified wiki's api.php. Check the value of --path."
        )
        logger.debug(e)
        raise
    except (InvalidResponse, LoginError) as e:
        # InvalidResponse: site exists, but we couldn't communicate with the API
        # endpoint for some reason other than an HTTP error.
        # LoginError: missing or invalid credentials
        logger.error(e)
        raise

    return site


def query_api(filename: str, site: Site) -> Image:
    """Query the given Site for an Image object matching the given filename.

    Even if there's no file by that name on the site, an Image will still be returned,
    though with an empty imageinfo attribute.

    :param filename: name of the file to retrieve
    :type filename: str
    :param site: the Site object to query
    :type site: mwclient.Site
    :return: an Image object representing the requested file
    :rtype: mwclient.image.Image
    """
    try:
        # get info about the target file
        image = site.images[filename]
    except APIError as e:
        # an API error at this point likely means access is denied, which could happen
        # with a private wiki
        logger.error(
            "Access denied. Try providing credentials with --username and --password."
        )
        for i in e.args:
            logger.debug(i)
        raise

    return image<|MERGE_RESOLUTION|>--- conflicted
+++ resolved
@@ -15,11 +15,9 @@
 # You should have received a copy of the GNU General Public License
 # along with Wikiget. If not, see <https://www.gnu.org/licenses/>.
 
-<<<<<<< HEAD
+"""Handle API calls (via mwclient) for site and image information."""
+
 from __future__ import annotations
-=======
-"""Handle API calls (via mwclient) for site and image information."""
->>>>>>> d78f2571
 
 import logging
 from typing import TYPE_CHECKING
