# wikiget - CLI tool for downloading files from Wikimedia sites
# Copyright (C) 2018-2023 Cody Logan
# SPDX-License-Identifier: GPL-3.0-or-later
#
# Wikiget is free software: you can redistribute it and/or modify
# it under the terms of the GNU General Public License as published by
# the Free Software Foundation, either version 3 of the License, or
# (at your option) any later version.
#
# Wikiget is distributed in the hope that it will be useful,
# but WITHOUT ANY WARRANTY; without even the implied warranty of
# MERCHANTABILITY or FITNESS FOR A PARTICULAR PURPOSE. See the
# GNU General Public License for more details.
#
# You should have received a copy of the GNU General Public License
# along with Wikiget. If not, see <https://www.gnu.org/licenses/>.

"""Define tests related to the wikiget.validations module."""

from __future__ import annotations

from typing import TYPE_CHECKING

import pytest

from wikiget.validations import valid_file, valid_site, verify_hash

if TYPE_CHECKING:
    from pathlib import Path
    from re import Match


class TestSiteInput:
    """Define tests related to wikiget.validations.valid_site."""

    @pytest.fixture(
        params=[
            "example.com",
            "vim.wikia.com",
            "en.wikipedia.com",
            "en.wikimpedia.org",
        ],
    )
    def invalid_input(self, request: pytest.FixtureRequest) -> Match | None:
        """Return the results of checking various invalid site names.

        :param request: Pytest request object containing parameter values
        :type request: pytest.FixtureRequest
        :return: a Match object for the site or None if there was no match
        :rtype: Match | None
        """
        return valid_site(request.param)

    @pytest.fixture(
        params=[
            "en.wikipedia.org",
            "commons.wikimedia.org",
            "de.wikipedia.org",
            "meta.wikimedia.org",
        ],
    )
    def valid_input(self, request: pytest.FixtureRequest) -> Match | None:
        """Return the results of checking various valid site names.

        :param request: Pytest request object containing parameter values
        :type request: pytest.FixtureRequest
        :return: a Match object for the site or None if there was no match
        :rtype: Match | None
        """
        return valid_site(request.param)

    def test_invalid_site_input(self, invalid_input: None) -> None:
        """Invalid site strings should not return regex match objects."""
        assert invalid_input is None

    def test_valid_site_input(self, valid_input: Match) -> None:
        """Valid site strings should return regex match objects."""
        assert valid_input is not None


class TestFileRegex:
    """Define tests related to the regex matching in wikiget.validations.valid_file."""

    @pytest.fixture()
    def file_match(self) -> Match | None:
        """Return the results of processing a filename.

        The match object returned will have match groups corresponding to the file
        prefix and name.

        :return: a Match object for the filename or None if there was no match
        :rtype: Match | None
        """
        return valid_file("File:Example.jpg")

    def test_file_match_exists(self, file_match: Match) -> None:
        """Test that a Match object was returned."""
        assert file_match is not None

    def test_file_match_entire_match(self, file_match: Match) -> None:
        """Test that the the first match group equals the expected value."""
        assert file_match.group(0) == "File:Example.jpg"

    def test_file_match_first_group(self, file_match: Match) -> None:
        """Test that the second match group equals the expected value."""
        assert file_match.group(1) == "File:"

    def test_file_match_second_group(self, file_match: Match) -> None:
        """Test that the third match group equals the expected value."""
        assert file_match.group(2) == "Example.jpg"


class TestFileInput:
    """Tests related to wikiget.validations.valid_site."""

    @pytest.fixture(
        params=[
            "file:example",
            "example.jpg",
            "Foo Bar.gif",
            "Fil:Example.jpg",
        ],
    )
    def invalid_input(self, request: pytest.FixtureRequest) -> Match | None:
        """Return the results of checking various invalid filenames.

        :param request: Pytest request object containing parameter values
        :type request: pytest.FixtureRequest
        :return: a Match object for the filename or None if there was no match
        :rtype: Match | None
        """
        return valid_file(request.param)

    @pytest.fixture(
        params=[
            "Image:example.jpg",
            "file:example.jpg",
            "File:example.file-01.jpg",
            "FILE:FOO.BMP",
            "File:ß handwritten sample.gif",
            "File:A (1).jpeg",
        ],
    )
    def valid_input(self, request: pytest.FixtureRequest) -> Match | None:
        """Return the results of checking various valid filenames.

        :param request: Pytest request object containing parameter values
        :type request: pytest.FixtureRequest
        :return: a Match object for the filename or None if there was no match
        :rtype: Match | None
        """
        return valid_file(request.param)

    def test_invalid_file_input(self, invalid_input: None) -> None:
        """Invalid file strings should not return regex match objects."""
        assert invalid_input is None

    def test_valid_file_input(self, valid_input: Match) -> None:
        """Valid file strings should return regex match objects."""
        assert valid_input is not None


class TestVerifyHash:
    """Define tests related to wikiget.validations.verify_hash."""

    def test_verify_hash(self, test_file: Path) -> None:
        """Confirm that verify_hash returns the proper SHA1 hash.

        The test file used here is generated by a fixture in conftest.py.
        """
        expected_sha1 = "cd19c009a30ca9b68045415a3a0838e64f3c2443"

<<<<<<< HEAD
        assert verify_hash(tmp_file) == file_sha1
=======
        assert verify_hash(str(test_file)) == expected_sha1
>>>>>>> 55a5311e
<|MERGE_RESOLUTION|>--- conflicted
+++ resolved
@@ -170,8 +170,4 @@
         """
         expected_sha1 = "cd19c009a30ca9b68045415a3a0838e64f3c2443"
 
-<<<<<<< HEAD
-        assert verify_hash(tmp_file) == file_sha1
-=======
-        assert verify_hash(str(test_file)) == expected_sha1
->>>>>>> 55a5311e
+        assert verify_hash(test_file) == expected_sha1